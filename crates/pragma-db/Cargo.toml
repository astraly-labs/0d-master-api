[package]
name = "pragma-db"
version.workspace = true
edition.workspace = true
description.workspace = true
homepage.workspace = true
repository.workspace = true
readme.workspace = true
license.workspace = true
rust-version.workspace = true
exclude.workspace = true

[lints]
workspace = true

[dependencies]
anyhow.workspace = true
<<<<<<< HEAD
=======
bigdecimal.workspace = true
>>>>>>> dc1c77fc
chrono.workspace = true
clap.workspace = true
deadpool-diesel.workspace = true
diesel_migrations.workspace = true
diesel.workspace = true
dotenvy.workspace = true
serde.workspace = true
<<<<<<< HEAD
serde_json.workspace = true
=======
>>>>>>> dc1c77fc
thiserror.workspace = true
tokio.workspace = true
tracing.workspace = true
bigdecimal.workspace = true<|MERGE_RESOLUTION|>--- conflicted
+++ resolved
@@ -15,10 +15,7 @@
 
 [dependencies]
 anyhow.workspace = true
-<<<<<<< HEAD
-=======
 bigdecimal.workspace = true
->>>>>>> dc1c77fc
 chrono.workspace = true
 clap.workspace = true
 deadpool-diesel.workspace = true
@@ -26,11 +23,7 @@
 diesel.workspace = true
 dotenvy.workspace = true
 serde.workspace = true
-<<<<<<< HEAD
 serde_json.workspace = true
-=======
->>>>>>> dc1c77fc
 thiserror.workspace = true
 tokio.workspace = true
-tracing.workspace = true
-bigdecimal.workspace = true+tracing.workspace = true