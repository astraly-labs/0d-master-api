<<<<<<< HEAD
pub mod user;
pub mod user_kpi;
pub mod user_position;
pub mod user_transaction;

pub use user::{NewUser, User};
pub use user_kpi::{NewUserKpi, UserKpi, UserKpiUpdate};
pub use user_position::{NewUserPosition, UserPosition, UserPositionUpdate};
pub use user_transaction::{
    NewUserTransaction, TransactionStatus, TransactionType, UserTransaction, UserTransactionUpdate,
};
=======
pub mod vault;

pub use vault::Vault;
>>>>>>> dc1c77fc
<|MERGE_RESOLUTION|>--- conflicted
+++ resolved
@@ -1,8 +1,8 @@
-<<<<<<< HEAD
 pub mod user;
 pub mod user_kpi;
 pub mod user_position;
 pub mod user_transaction;
+pub mod vault;
 
 pub use user::{NewUser, User};
 pub use user_kpi::{NewUserKpi, UserKpi, UserKpiUpdate};
@@ -10,8 +10,4 @@
 pub use user_transaction::{
     NewUserTransaction, TransactionStatus, TransactionType, UserTransaction, UserTransactionUpdate,
 };
-=======
-pub mod vault;
-
-pub use vault::Vault;
->>>>>>> dc1c77fc
+pub use vault::Vault;