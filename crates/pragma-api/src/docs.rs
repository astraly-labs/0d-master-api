--- conflicted
+++ resolved
@@ -29,10 +29,7 @@
     modifiers(&ServerAddon),
     tags(
         (name = "pragma-bin", description = "0d, master api"),
-<<<<<<< HEAD
-=======
         (name = "Vaults", description = "Vault management endpoints")
->>>>>>> dc1c77fc
     )
 )]
 pub struct ApiDoc;
