--- conflicted
+++ resolved
@@ -30,12 +30,8 @@
 
     Router::new()
         .route("/health", get(health))
-<<<<<<< HEAD
-        .nest("/vaults", vaults_router)
-        .nest("/users", users_router)
-=======
         .nest("/v1/vaults", vaults_router)
->>>>>>> 2d8aa71b
+        .nest("/v1/users", users_router)
         .merge(SwaggerUi::new("/v1/docs").url("/v1/docs/openapi.json", open_api))
         .fallback(handler_404)
 }
